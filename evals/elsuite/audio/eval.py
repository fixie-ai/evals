import base64
import logging
import string
import traceback
from collections import Counter
from io import BytesIO
from typing import Any, List, Optional
from urllib.parse import parse_qs, urlparse

import jiwer
import soundfile as sf
from datasets import Audio, load_dataset
from pydantic import BaseModel
from sacrebleu.metrics.bleu import BLEU

import evals
import evals.metrics
from evals.api import CompletionFn
from evals.elsuite.modelgraded.classify_utils import classify
from evals.record import RecorderBase

logger = logging.getLogger(__name__)
DEFAULT_SAMPLE_RATE = 16000
AUDIO_PLACEHOLDER = "<|audio|>"


class Sample(BaseModel):
    audio: Any
    transcript: str
    expected: str
    context: Optional[str] = None


class AudioTask(evals.Eval):
    def __init__(
        self,
        completion_fns: list[CompletionFn],
        dataset: str,
        text_only: bool = False,
        temperature: float = 0.7,
        max_tokens: int = 4096,
        *args,
        **kwargs,
    ):
        super().__init__(completion_fns, *args, **kwargs)
        assert len(completion_fns) == 1, "Audio tasks only support one completion fn"
        self.dataset = dataset
        self.text_only = text_only
        self.temperature = temperature
        self.max_tokens = max_tokens

    def eval_sample(self, sample: Sample, rng):
        assert isinstance(sample, Sample)
        task_prompt = self.build_prompt(sample)
        if self.text_only:
            content = task_prompt.replace(AUDIO_PLACEHOLDER, sample.transcript)
        else:
            content = []
            with BytesIO() as buffer:
                sf.write(buffer, sample.audio, DEFAULT_SAMPLE_RATE, format="WAV", subtype="PCM_16")
                base_64_wav = base64.b64encode(buffer.getvalue()).decode()
            parts = task_prompt.split(AUDIO_PLACEHOLDER)
            assert len(parts) > 1
            if parts[0]:
                content.append({"type": "text", "text": parts[0]})
            content.append(
                {
                    "type": "image_url",
                    "image_url": {
                        "url": f"data:audio/x-wav;base64,{base_64_wav}",
                    },
                }
            )
            if parts[1]:
                content.append({"type": "text", "text": parts[1]})

        prompt = [
            {"role": "system", "content": "You are a helpful assistant."},
            {"role": "user", "content": content},
        ]
        try:
            result = self.completion_fn(
                prompt=prompt,
                temperature=self.temperature,
                max_tokens=self.max_tokens,
            )
            sampled = result.get_completions()[0]
        except Exception as e:
            if isinstance(content, list):
                for part in content:
                    if part["type"] == "image_url":
                        part["image_url"]["url"] = "<audio data>"
            logging.info("Sampling failed!")
            logging.info(sample)
            logging.info(f"Prompt: {prompt}")
            logging.info(f"Error: {str(e)}")
            sampled = "ERROR: " + str(e)
<<<<<<< HEAD
            print(traceback.format_exc())
=======
            logging.info(traceback.format_exc())
>>>>>>> 2bce815e
        return self.compute_metrics(sample, sampled)

    def run(self, recorder: RecorderBase):
        samples = self._get_dataset()
        self.eval_all_samples(recorder, samples)

    def _get_dataset(self) -> List[Sample]:
        parsed = urlparse(self.dataset)
        query = parse_qs(parsed.query)
        query = {k: v[0] for k, v in query.items()}
        dataset = load_dataset(parsed.netloc + parsed.path, **query, streaming=True).cast_column(
            "audio", Audio(sampling_rate=DEFAULT_SAMPLE_RATE)
        )
        if evals.eval._MAX_SAMPLES is not None:
            dataset = dataset.take(evals.eval._MAX_SAMPLES)
        return [self.load_sample(sample) for sample in dataset]


class MatchAudioTask(AudioTask):
    def run(self, recorder: RecorderBase):
        super().run(recorder)
        events = recorder.get_events("match")
        expected = list(map(lambda e: e.data["expected"], events))
        sampled = list(map(lambda e: e.data["sampled"], events))
        return self.compute_corpus_metrics(events, expected, sampled)

    # Default implementation, if no additional metrics are added.
    def compute_corpus_metrics(self, events, expected: List[str], sampled: List[str]):
        return {"accuracy": evals.metrics.get_accuracy(events)}


class ModelGradedAudioTask(AudioTask):
    def __init__(
        self,
        completion_fns: list[CompletionFn],
        dataset: str,
        eval_completion_fn: CompletionFn,
        modelgraded_spec: str,
        modelgraded_spec_args: Optional[dict[str, dict[str, str]]] = None,
        *args,
        **kwargs,
    ):
        super().__init__(completion_fns, dataset, *args, **kwargs)
        self.eval_completion_fn = evals.registry.Registry().make_completion_fn(eval_completion_fn)
        self.eval_completion_kwargs = {"max_tokens": 1024}
        self.mg = self.registry.get_modelgraded_spec(modelgraded_spec)
        self.modelgraded_spec_args = modelgraded_spec_args or {}

    def compute_metrics(self, sample: Sample, sampled: str):
        completions = {"completion": sampled}
        test_sample = {"input": self.build_prompt(sample) + f"\n{sample.transcript}"}
        choice, info = classify(
            mg=self.mg,
            completion_fn=self.eval_completion_fn,
            completion_kwargs=self.eval_completion_kwargs,
            format_kwargs={**completions, **test_sample, **self.modelgraded_spec_args},
        )
        evals.record.record_metrics(choice=choice, score=info["score"])

    def run(self, recorder: RecorderBase):
        super().run(recorder)
        record_metrics = {}
        events = recorder.get_metrics()
        choices = [m["choice"] for m in events]
        counts = dict(Counter(choices))
        record_metrics.update({f"counts/{k}": v for k, v in counts.items()})
        scores = [m["score"] for m in events if m["score"] is not None]
        if scores:
            record_metrics["score"] = sum(scores) / len(scores)
        return record_metrics


class Transcribe(MatchAudioTask):
    def load_sample(self, row):
        return Sample(audio=row["audio"]["array"], transcript=row["text"], expected=row["text"])

    def build_prompt(self, sample: Sample):
        return f"Repeat the following text, without any explanation: {AUDIO_PLACEHOLDER}"

    def compute_metrics(self, sample: Sample, sampled):
        expected = sample.expected
        score = self._compute_wer(expected, sampled)
        evals.record.record_metrics(wer=score)
        match = score < 0.1
        evals.record.record_match(match, expected=expected, sampled=sampled, wer=score)
        return match

    def compute_corpus_metrics(self, events, expected, sampled):
        return {
            "accuracy": evals.metrics.get_accuracy(events),
            "wer": self._compute_wer(expected, sampled),
        }

    def _compute_wer(self, expected, sampled):
        transform = jiwer.Compose(
            [
                jiwer.RemovePunctuation(),
                jiwer.ToLowerCase(),
                jiwer.RemoveWhiteSpace(replace_by_space=True),
                jiwer.Strip(),
                jiwer.ReduceToListOfListOfWords(),
            ]
        )
        output = jiwer.process_words(
            expected, sampled, reference_transform=transform, hypothesis_transform=transform
        )
        return output.wer


class Translate(MatchAudioTask):
    def __init__(
        self,
        completion_fns: list[CompletionFn],
        dataset: str,
        target_language: str,
        *args,
        **kwargs,
    ):
        super().__init__(completion_fns, dataset, *args, **kwargs)
        self.target_language = target_language
        self.bleu = BLEU(effective_order=True)

    def load_sample(self, row):
        return Sample(
            audio=row["audio"]["array"], transcript=row["sentence"], expected=row["translation"]
        )

    def build_prompt(self, sample: Sample):
        return f"Translate the following into {self.target_language}, without any explanation: {AUDIO_PLACEHOLDER}"

    def compute_metrics(self, sample: Sample, sampled: str):
        expected = sample.expected
        score = self.bleu.sentence_score(sampled, [expected]).score
        evals.record.record_metrics(sacrebleu_sentence_score=score)
        match = score > 30
        if score is not None:
            evals.record.record_match(
                match, expected=expected, sampled=sampled, sacrebleu_sentence_score=score
            )
        return match

    def compute_corpus_metrics(self, events, expected: List[str], sampled: List[str]):
        refs = [[e for e in expected]]
        return {
            "accuracy": evals.metrics.get_accuracy(events),
            "sacrebleu_score": self.bleu.corpus_score(sampled, refs).score,
            "sacrebleu_sentence_score": sum(e.data["sacrebleu_sentence_score"] for e in events)
            / len(events),
        }


class SpokenER(MatchAudioTask):
    # Note, this is specific to the individual SpokenER dataset and a more general approach will be needed.
    EMOTIONS = [
        "anger",
        "joy",
        "neutral",
        "sadness",
    ]

    def load_sample(self, row):
        return Sample(
            audio=row["audio"]["array"], transcript="", expected=self.EMOTIONS[row["label"]]
        )

    def build_prompt(self, sample: Sample):
        emotion_list = ", ".join(self.EMOTIONS)
        return f"Respond in a single word which of these emotions ({emotion_list}) best matches the following: {AUDIO_PLACEHOLDER}"

    def compute_metrics(self, sample: Sample, sampled: str):
        expected = sample.expected
        normalized = sampled.strip().rstrip(string.punctuation).lower()
        match = normalized == expected
        evals.record.record_match(match, expected=expected, sampled=sampled)
        return match


class SpokenBoolQ(MatchAudioTask):
    def load_sample(self, row):
        return Sample(
            audio=row["audio"]["array"],
            transcript="question",
            expected=str(row["answer"]).lower(),
            context=row["passage"],
        )

    def build_prompt(self, sample: Sample):
        return f'Context:\n{sample.context}\n\nAnswer the following question with only the single word "True" or "False", and no additional explanation: {AUDIO_PLACEHOLDER}'

    def compute_metrics(self, sample: Sample, sampled: str):
        expected = sample.expected
        normalized = sampled.strip().split()[0].rstrip(string.punctuation).lower()
        match = normalized == expected
        evals.record.record_match(match, expected=expected, sampled=sampled)
        return match


class SpokenQA(ModelGradedAudioTask):
    def load_sample(self, row):
        expected = (
            row["answers"][0]["text"]
            if not row["is_impossible"]
            else "the question is impossible to answer"
        )
        return Sample(
            audio=row["audio"]["array"],
            transcript=row["question"],
            expected=expected,
            context=row["context"],
        )

    def build_prompt(self, sample: Sample):
        return f"Context:\n{sample.context}\n\nAnswer the following question: {AUDIO_PLACEHOLDER}"<|MERGE_RESOLUTION|>--- conflicted
+++ resolved
@@ -95,11 +95,8 @@
             logging.info(f"Prompt: {prompt}")
             logging.info(f"Error: {str(e)}")
             sampled = "ERROR: " + str(e)
-<<<<<<< HEAD
             print(traceback.format_exc())
-=======
             logging.info(traceback.format_exc())
->>>>>>> 2bce815e
         return self.compute_metrics(sample, sampled)
 
     def run(self, recorder: RecorderBase):
