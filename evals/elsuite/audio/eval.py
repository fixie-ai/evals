--- conflicted
+++ resolved
@@ -100,12 +100,6 @@
 
     def _get_completion_kwargs(self, sample: Sample):
         return {}
-<<<<<<< HEAD
-    
-    def _do_completion(self, prompt, **kwargs):
-        try:
-            sampled = self._try_completion_with_retry(prompt, **kwargs)
-=======
 
     @retry(
         stop=stop_after_attempt(3),
@@ -130,38 +124,15 @@
     def _do_completion(self, prompt, **kwargs):
         try:
             return self._do_completion_with_retries(prompt, **kwargs)
->>>>>>> 11fc381f
         except Exception as e:
             for m in prompt:
                 redact_audio_content(m["content"])
             logging.info("Sampling failed after multiple retries!")
             logging.info(f"Prompt: {prompt}")
             logging.info(f"Error: {str(e)}")
-<<<<<<< HEAD
-            sampled = "ERROR: " + str(e)
-        return sampled
-    
-    @tenacity.retry(
-        retry=tenacity.retry_if_exception_type(Exception),
-        wait=tenacity.wait_exponential(multiplier=1, min=4, max=10), 
-        stop=tenacity.stop_after_attempt(3),
-        after=lambda retry_state: logging.warning(f"Warning: Completion attempt {retry_state.attempt_number} failed, retrying...")
-    )
-    def _try_completion_with_retry(self, prompt, **kwargs):
-        result = self.completion_fn(
-            prompt=prompt,
-            temperature=self.temperature,
-            max_tokens=self.max_tokens,
-            **kwargs,
-        )
-        return result.get_completions()[0]
-    
-    
-=======
             return f"Error: {str(e)}"
 
 
->>>>>>> 11fc381f
 class MatchAudioTask(AudioTask):
     def _get_match_events(self):
         return self.recorder.get_events("match")
