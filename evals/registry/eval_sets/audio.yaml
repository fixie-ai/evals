--- conflicted
+++ resolved
@@ -9,6 +9,7 @@
 transcript:
   evals:
     - transcript-*.test
+    
 
 audio-core:
   evals:
@@ -27,35 +28,18 @@
     - audio-translate-covost-tr_en
     - audio-translate-covost-sv-SE_en
 
-<<<<<<< HEAD
-audio-translate-core: 
-  evals: 
-=======
 audio-core-translate: 
   evals:
->>>>>>> deb0bb5f
     - audio-translate-covost-en_de
     - audio-translate-covost-en_ca
     - audio-translate-covost-en_ar
     - audio-translate-covost-en_tr
     - audio-translate-covost-en_sv-SE
     - audio-translate-covost-ru_en
-<<<<<<< HEAD
-    - audio-translate-covost-es_en
-=======
     - audio-translate-covost-es_en 
->>>>>>> deb0bb5f
     - audio-translate-covost-zh-CN_en
     - audio-translate-covost-sv-SE_en
     - audio-translate-covost-tr_en
-
-
-<<<<<<< HEAD
-transcript-core:
-  evals:
-    - transcript-transcribe
-    - transcript-translate-covost-en_de
-=======
 
 transcript-core:
   evals:
@@ -64,7 +48,6 @@
     - transcript-translate-covost-zh-CN_en
     - transcript-translate-covost-ru_en
     - transcript-translate-covost-es_en
->>>>>>> deb0bb5f
     - transcript-translate-covost-en_ca
     - transcript-translate-covost-en_ar
     - transcript-translate-covost-en_tr
@@ -88,6 +71,11 @@
 audio-sqa:
   evals:
     - audio-sqa-web-questions
+    - audio-bigbench
+    - audio-bench-cn-college-listen-mcq
+    - audio-bench-dream-tts-mcq
+    - audio-bench-public-sg-speech-qa
+    - audio-slue-p2-sqa5
 
 transcript-sqa:
   evals:
